--- conflicted
+++ resolved
@@ -858,9 +858,5 @@
         ic = wx.Icon(CURRENT_PATH + '/res/empty_circle_w1.png')
         for cnt in range(len(name_list)):
             i, val = name_list[cnt]
-<<<<<<< HEAD
             it = dv.DataViewIconText("" + i, ic)
-=======
-            it = dv.DataViewIconText(" " + i, ic)
->>>>>>> 2df6d7c2
             self.item_list.AppendItem([it, val])