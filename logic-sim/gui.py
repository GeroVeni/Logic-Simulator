"""Implement the graphical user interface for the Logic Simulator.

Used in the Logic Simulator project to enable the user to run the simulation
or adjust the network properties.

Classes:
--------
MyGLCanvas - handles all canvas drawing operations.
Gui - configures the main window and all the widgets.
"""
import wx
import wx.glcanvas as wxcanvas
import wx.lib.mixins.listctrl as listmix
from OpenGL import GL, GLUT

from names import Names
from devices import Devices
from network import Network
from monitors import Monitors
from scanner import Scanner
from parse import Parser


class MyGLCanvas(wxcanvas.GLCanvas):
    """Handle all drawing operations.

    This class contains functions for drawing onto the canvas. It
    also contains handlers for events relating to the canvas.

    Parameters
    ----------
    parent: parent window.
    devices: instance of the devices.Devices() class.
    monitors: instance of the monitors.Monitors() class.

    Public methods
    --------------
    init_gl(self): Configures the OpenGL context.

    render(self, text): Handles all drawing operations.

    on_paint(self, event): Handles the paint event.

    on_size(self, event): Handles the canvas resize event.

    on_mouse(self, event): Handles mouse events.

    render_text(self, text, x_pos, y_pos): Handles text drawing
                                           operations.
    """

    def __init__(self, parent, devices, monitors):
        """Initialise canvas properties and useful variables."""
        super().__init__(parent, -1,
                         attribList=[wxcanvas.WX_GL_RGBA,
                                     wxcanvas.WX_GL_DOUBLEBUFFER,
                                     wxcanvas.WX_GL_DEPTH_SIZE, 16, 0])
        GLUT.glutInit()
        self.init = False
        self.context = wxcanvas.GLContext(self)

        # Initialise variables for panning
        self.pan_x = 0
        self.pan_y = 0
        self.last_mouse_x = 0  # previous mouse x position
        self.last_mouse_y = 0  # previous mouse y position

        # Initialise variables for zooming
        self.zoom = 1

        # Bind events to the canvas
        self.Bind(wx.EVT_PAINT, self.on_paint)
        self.Bind(wx.EVT_SIZE, self.on_size)
        self.Bind(wx.EVT_MOUSE_EVENTS, self.on_mouse)

        self.devices = devices
        self.monitors = monitors

        self.cycles_completed = 30 # updated when the gui calls render() TODO initialize to 0

        # Variables for drawing text
        self.font = GLUT.GLUT_BITMAP_9_BY_15
        self.character_width = 9
        self.character_height = 15

        # Variables for canvas drawing
        self.border_left = 10 # constant
        self.border_right = 400
        self.border_top = 200
        self.border_bottom = 0 # constant

        self.zoom_lower = 0.8
        self.zoom_upper = 5

        self.margin_left = 100 # margin for placement of device name
        self.margin_bottom = 30
        self.cycle_width = 20
        self.trace_height = 30
        self.monitor_spacing = 40 # spacing between different monitor_signals

        self.ruler_height = 1.3 * self.character_height

    def init_gl(self):
        """Configure and initialise the OpenGL context."""
        size = self.GetClientSize()
        self.SetCurrent(self.context)
        GL.glDrawBuffer(GL.GL_BACK)
        GL.glClearColor(1.0, 1.0, 1.0, 0.0)
        GL.glViewport(0, 0, size.width, size.height)
        GL.glMatrixMode(GL.GL_PROJECTION)
        GL.glLoadIdentity()
        GL.glOrtho(0, size.width, 0, size.height, -1, 1)
        GL.glMatrixMode(GL.GL_MODELVIEW)
        GL.glLoadIdentity()
        GL.glTranslated(self.pan_x, self.pan_y, 0.0)
        GL.glScaled(self.zoom, self.zoom, self.zoom)

    def render(self, text, cycles=None):
        """Handle all drawing operations."""
        # Update cycles_completed if required
        if cycles is not None:
            self.cycles_completed = cycles

        # Adjust zoom bounds depending on number of monitors
        # num_monitors = len(self.monitors.monitors_dictionary)
        # self.zoom_lower = min((self.margin_bottom + num_monitors * self.monitor_spacing)/50 * 0.2, self.zoom_upper)

        size = self.GetClientSize()
        self.bound_panning()
        self.bound_zooming()

        self.SetCurrent(self.context)
        if not self.init:
            # Configure the viewport, modelview and projection matrices
            self.init_gl()
            self.init = True

        # Clear everything
        GL.glClear(GL.GL_COLOR_BUFFER_BIT)

        # Draw specified text at position (10, 10)
        self.render_text(text, 10, 10)

        self.render_grid()
        # Render signal traces
        # TODO uncomment bottom line
        # self.margin_left = max((self.monitors.get_margin()*self.character_width + 10)/self.zoom, 100)
        y_pos = self.margin_bottom
        for device_id, output_id in self.monitors.monitors_dictionary:
            self.render_monitor(device_id, output_id, y_pos, y_pos + self.trace_height)
            y_pos += self.monitor_spacing

        # Draw ruler components
        self.render_ruler_background()
        self.render_cycle_numbers()
        self.render_grid(render_on_ruler = True)

        # We have been drawing to the back buffer, flush the graphics pipeline
        # and swap the back buffer to the front
        GL.glFlush()
        self.SwapBuffers()

    def on_paint(self, event):
        """Handle the paint event."""
        self.SetCurrent(self.context)
        if not self.init:
            # Configure the viewport, modelview and projection matrices
            self.init_gl()
            self.init = True

        size = self.GetClientSize()
        text = "".join(["Canvas redrawn on paint event, size is ",
                        str(size.width), ", ", str(size.height)])
        self.render(text)

    def on_size(self, event):
        """Handle the canvas resize event."""
        # Forces reconfiguration of the viewport, modelview and projection
        # matrices on the next paint event
        self.init = False

    def on_mouse(self, event):
        """Handle mouse events."""
        text = ""
        if event.ButtonDown():
            self.last_mouse_x = event.GetX()
            self.last_mouse_y = event.GetY()
            text = "".join(["Mouse button pressed at: ", str(event.GetX()),
                            ", ", str(event.GetY())])
        if event.ButtonUp():
            text = "".join(["Mouse button released at: ", str(event.GetX()),
                            ", ", str(event.GetY())])
        if event.Leaving():
            text = "".join(["Mouse left canvas at: ", str(event.GetX()),
                            ", ", str(event.GetY())])
        if event.Dragging():
            self.pan_x += event.GetX() - self.last_mouse_x
            self.pan_y -= event.GetY() - self.last_mouse_y
            self.last_mouse_x = event.GetX()
            self.last_mouse_y = event.GetY()
            self.init = False
            text = "".join(["Mouse dragged to: ", str(event.GetX()),
                            ", ", str(event.GetY()), ". Pan is now: ",
                            str(self.pan_x), ", ", str(self.pan_y)])
        if event.GetWheelRotation() < 0:
            self.zoom *= (1.0 + (
                event.GetWheelRotation() / (20 * event.GetWheelDelta())))
            self.init = False
            text = "".join(["Negative mouse wheel rotation. Zoom is now: ",
                            str(self.zoom)])
        if event.GetWheelRotation() > 0:
            self.zoom /= (1.0 - (
                event.GetWheelRotation() / (20 * event.GetWheelDelta())))
            self.init = False
            text = "".join(["Positive mouse wheel rotation. Zoom is now: ",
                            str(self.zoom)])
        if text:
            self.render(text)
        else:
            self.Refresh()  # triggers the paint event

    def bound_panning(self):
        """Makes sure the canvas is always panned within the bounds of the
        signal traces."""
        size = self.GetClientSize()
        if self.pan_x < self.border_left:
            self.pan_x = self.border_left
        elif self.pan_x > self.border_right:
            self.pan_x = self.border_right
        if self.pan_y < self.border_bottom:
            self.pan_y = self.border_bottom
        elif self.pan_y > self.border_top:
            self.pan_y = self.border_top

    def bound_zooming(self):
        """Makes sure the zoom is bounded."""
        if self.zoom > self.zoom_upper:
            self.zoom = self.zoom_upper
        elif self.zoom < self.zoom_lower:
            self.zoom = self.zoom_lower

    def render_text(self, text, x_pos, y_pos):
        """Handle text drawing operations."""
        GL.glColor3f(0.0, 0.0, 0.0)  # text is black
        GL.glRasterPos2f(x_pos, y_pos)

        for character in text:
            if character == '\n':
                y_pos = y_pos - 20
                GL.glRasterPos2f(x_pos, y_pos)
            else:
                GLUT.glutBitmapCharacter(self.font, ord(character))

    def render_monitor(self, device_id, output_id, y_min, y_max):
        """Draw monitor name and signal trace for a particular monitor."""
        # TODO uncomment monitor_name
        monitor_name = "Device 1"
        # monitor_name = self.devices.get_signal_name(device_id, output_id)
        signal_list = self.monitors.monitors_dictionary[(device_id, output_id)]

        # Draw monitor name
        text_x_pos = self.border_left/self.zoom
        text_y_pos = (y_min + y_max)/2 - self.character_height/(2*self.zoom)
        self.render_text(monitor_name, text_x_pos, text_y_pos)

        # Draw signal trace
        x_pos = self.margin_left/self.zoom # correct for zooming
        currently_drawing = False
        GL.glColor3f(0.0, 0.0, 1.0)  # signal trace is blue
        GL.glLineWidth(1)
        for signal in signal_list:
            if signal == self.devices.BLANK:
                if currently_drawing:
                    GL.glEnd()
                    currently_drawing = False
                x_pos += self.cycle_width
            else:
                if not currently_drawing:
                    GL.glBegin(GL.GL_LINE_STRIP)
                    currently_drawing = True
                if signal == self.devices.HIGH:
                    y = y_max
                if signal == self.devices.LOW:
                    y = y_min
                if signal == self.devices.RISING:
                    y = y_max
                if signal == self.devices.FALLING:
                    y = y_min
                GL.glVertex2f(x_pos, y)
                x_pos += self.cycle_width
                GL.glVertex2f(x_pos, y)
        if currently_drawing:
            GL.glEnd()
            currently_drawing = False

    def render_line(self, start_point, end_point):
        """Renders a straight line on the canvas, with the given end points."""
        if not (isinstance(start_point, tuple) and isinstance(end_point, tuple)):
            raise TypeError("start_point and end_point arguments must be of Type tuple")
        if (len(start_point) != 2  or len(end_point) != 2):
            raise ValueError("start_point and end_point arguments must be tuples of length 2")
        GL.glColor3f(0.9, 0.9, 0.9) # light grey color
        GL.glLineWidth(1)
        GL.glBegin(GL.GL_LINE_STRIP)
        GL.glVertex2f(start_point[0], start_point[1])
        GL.glVertex2f(end_point[0], end_point[1])
        GL.glEnd()

    def render_cycle_numbers(self):
        """Draw a ruler of cycle numbers at the top of the visible part of the
        canvas."""
        if self.cycles_completed == 0:
            return

        canvas_size = self.GetClientSize()
        for cycle in range(self.cycles_completed):
            # count number of digits in number
            num_digits = len(str(cycle + 1))
            # print cycle number
            text_x_pos = (self.margin_left - 0.5 * num_digits * self.character_width)/self.zoom + (cycle + 0.5) * self.cycle_width
            text_y_pos = (canvas_size.height - self.pan_y - self.character_height)/self.zoom
            self.render_text(str(cycle + 1), text_x_pos, text_y_pos)

    def render_ruler_background(self):
        """Draw a background for the ruler numbers at the top of the visible
        part of the canvas.
        """
        size = self.GetClientSize()
        ruler_color = [200/255, 230/255, 255/255]
        #Make sure our transformations don't affect any other transformations in other code
        GL.glPushMatrix()
        GL.glLoadIdentity()
        GL.glColor3fv(ruler_color)
        GL.glBegin(GL.GL_QUADS)
        GL.glVertex2f(0.0, size.height)
        GL.glVertex2f(0.0, size.height - self.ruler_height)
        GL.glVertex2f(size.width, size.height - self.ruler_height)
        GL.glVertex2f(size.width, size.height)
        GL.glEnd()
        GL.glPopMatrix()

    def render_grid(self, render_on_ruler = False):
        """Draw a grid for separating the different cycles in the traces."""
        if self.cycles_completed == 0:
            return

        canvas_size = self.GetClientSize()
        line_y_pos_end = self.border_bottom + (- self.pan_y + canvas_size.height)/self.zoom

        # render either on the ruler or on the rest of the canvas
        if render_on_ruler:
            line_y_pos_start = line_y_pos_end - self.ruler_height/self.zoom
        else:
            line_y_pos_start = self.border_bottom - self.pan_y/self.zoom

        line_x_pos = self.margin_left/self.zoom
        self.render_line((line_x_pos, line_y_pos_start),(line_x_pos, line_y_pos_end))
        for cycle in range(self.cycles_completed):
            line_x_pos = self.margin_left/self.zoom + (cycle + 1) * self.cycle_width
            self.render_line((line_x_pos, line_y_pos_start),(line_x_pos, line_y_pos_end))


class Gui(wx.Frame):
    """Configure the main window and all the widgets.

    This class provides a graphical user interface for the Logic Simulator and
    enables the user to change the circuit properties and run simulations.

    Parameters
    ----------
    title: title of the window.

    Public methods
    --------------
    on_menu(self, event): Event handler for the file menu.

    on_spin(self, event): Event handler for when the user changes the spin
                           control value.

    on_run_button(self, event): Event handler for when the user clicks the run
                                button.

    on_text_box(self, event): Event handler for when the user enters text.
    """

    def __init__(self, title, path, names, devices, network, monitors):
        """Initialise widgets and layout."""
        super().__init__(parent=None, title=title, size=(800, 600))

        # Add IDs for menu and toolbar items
        ID_OPEN = 1001;
        ID_CENTER = 1002;
        ID_RUN = 1003;
        ID_CONTINUE = 1004;
        ID_CYCLES_CTRL = 1005;

        # Configure the file menu
        fileMenu = wx.Menu()
        menuBar = wx.MenuBar()
        fileMenu.Append(wx.ID_ABOUT, "&About")
        fileMenu.Append(wx.ID_EXIT, "&Exit")
        fileMenu.Append(ID_OPEN, "&Open\tCtrl+O") # This is how to associate a shortcut
        menuBar.Append(fileMenu, "&File")
        self.SetMenuBar(menuBar)

        # Configure toolbar
        toolBar = self.CreateToolBar()
        openIcon = wx.ArtProvider.GetBitmap(wx.ART_FILE_OPEN, wx.ART_TOOLBAR)
        redoIcon = wx.ArtProvider.GetBitmap(wx.ART_REDO, wx.ART_TOOLBAR)
        #TODO Change names icons and event handling of tools
        #TODO Create matching options in the fileMenu and associate them
        #with shortcuts
        toolBar.AddTool(ID_OPEN, "Tool1", openIcon)
        toolBar.AddTool(ID_CENTER, "Tool2", redoIcon)
        toolBar.AddSeparator()
        toolBar.AddTool(ID_RUN, "Tool3", openIcon)
        toolBar.AddTool(ID_CONTINUE, "Tool4", openIcon)
        toolBar.AddControl(wx.SpinCtrl(toolBar), "SpinCtrl")
        self.SetToolBar(toolBar)

        # Canvas for drawing signals
        self.canvas = MyGLCanvas(self, devices, monitors)
        self.cycles_completed = 5  # number of simulation cycles completed

        # Configure the widgets
        self.error_log = wx.TextCtrl(self, wx.ID_ANY, "Ready.",
                                    style=wx.TE_MULTILINE | wx.TE_READONLY)
        self.log_message("paparia\n"*20)

        # Bind events to widgets
        self.Bind(wx.EVT_MENU, self.on_menu)

        # Configure sizers for layout
        main_sizer = wx.BoxSizer(wx.HORIZONTAL)
        right_sizer = wx.BoxSizer(wx.VERTICAL)
        left_sizer = wx.BoxSizer(wx.VERTICAL)

        left_sizer.Add(self.canvas, 2, wx.EXPAND | wx.ALL, 5)
        left_sizer.Add(self.error_log, 1, wx.EXPAND | wx.ALL, 5)

        #right_sizer.Add(self.spin, 0, wx.ALL, 5)
        right_sizer = self.make_right_sizer()

        main_sizer.Add(left_sizer, 5, wx.EXPAND | wx.ALL, 5)
        main_sizer.Add(right_sizer, 1, wx.EXPAND | wx.ALL, 5)

        self.SetSizeHints(1200, 800)
        self.SetSizer(main_sizer)

    #Sizer helper functions
    def make_right_sizer(self):
        """Helper function that creates the right sizer"""
        right_sizer = wx.BoxSizer(wx.VERTICAL)

        # Create the notebook to hold tabs
        nb = wx.Notebook(self)

        # Create the tabs
        tab1 = CustomTab(nb, ["mon" + str(i) for i in range(40)])
        tab2 = CustomTab(nb, ["swi" + str(i) for i in range(40)])

        nb.AddPage(tab1, "Monitors")
        nb.AddPage(tab2, "Switches")

        right_sizer.Add(nb, 1, wx.EXPAND | wx.ALL, 5)
        return right_sizer

    def set_monitor(self, monitor_id, is_active):
        """Activate or deactivate a monitor.

        Parameters
        ----------
        monitor_id: The id of the monitor to change state
        is_active: The state of the monitor; True to activate
                   and False to deactivate
        """
        self.log_message("Hey")

    def set_switch(self, switch_id, is_on):
        """Turn a swtich on and off.

        Parameters
        ----------
        switch_id: The id of the switch to change output
        is_on: The state of the monitor; True to turn on
               and False to turn off

        """
        return

    def clear_log(self):
        """Clear the error log."""
        self.error_log.Clear()

    def log_message(self, text):
        """Add message to the error log."""
        self.error_log.AppendText("\n" + str(text))
        self.error_log.ShowPosition(self.error_log.GetLastPosition())

    def on_menu(self, event):
        """Handle the event when the user selects a menu item."""
        Id = event.GetId()
        if Id == wx.ID_EXIT:
            self.Close(True)
        if Id == wx.ID_ABOUT:
            wx.MessageBox("Logic Simulator\nCreated by Mojisola Agboola\n2017",
                          "About Logsim", wx.ICON_INFORMATION | wx.OK)
        if Id == 1001: # file dialog
            text = "Open file dialog."
            openFileDialog = wx.FileDialog(self, "Open", wildcard="Circuit Definition files (*.txt;*.lcdf)|*.txt;*.lcdf",
                                           style=wx.FD_OPEN | wx.FD_FILE_MUST_EXIST | wx.FD_CHANGE_DIR)
            res = openFileDialog.ShowModal()
            if res == wx.ID_OK: # user selected a file
                file_path = openFileDialog.GetPath()
                self.log_message("File opened: {}".format(file_path))
        if Id == 1002: # run button
            text = "Run button pressed."
            self.canvas.render(text, self.cycles_completed)

    def on_spin(self, event):
        """Handle the event when the user changes the spin control value."""
        spin_value = self.spin.GetValue()
        text = "".join(["New spin control value: ", str(spin_value)])
        self.canvas.render(text)

    def on_run_button(self, event):
        """Handle the event when the user clicks the run button."""
        text = "Run button pressed."
        self.canvas.render(text)

    def on_text_box(self, event):
        """Handle the event when the user enters text."""
        text_box_value = self.text_box.GetValue()
        text = "".join(["New text box value: ", text_box_value])
        self.canvas.render(text)

<<<<<<< HEAD

class CustomListCtrl(wx.CheckListBox, listmix.ListCtrlAutoWidthMixin):
    """Docstring for CustomListCtrl. """

    def __init__(self, parent, ID, pos=wx.DefaultPosition,
                 size=wx.DefaultSize, style=0):
        """ TODO. """
        wx.ListCtrl.__init__(self, parent, ID, pos, size, style)
        listmix.ListCtrlAutoWidthMixin.__init__(self)

=======
>>>>>>> 265a813c

class CustomTab(wx.Panel):
    """Configure the tabs added in the notebook.

    This class provides a generalised method to create tabs with list,
    to aid the creation of the Switch tab and the Monitors tab.

    Parameters
    ----------
    parent: parent of the panel.

    Public methods
    --------------

    TBD
    """

    def __init__(self, parent, name_list):
        """Attach parent to panel and create the list control widget."""
        wx.Panel.__init__(self, parent)
        sizer = wx.BoxSizer(wx.VERTICAL)

        #Constants
        self.LIST_WIDTH = 165
        self.LIST_STATUS_WIDTH = 90

        self.gui = parent.GetParent()

        self.mon_list = wx.CheckListBox(self, size = (self.LIST_WIDTH, -1), style = wx.LB_SINGLE);
        self.mon_list.Bind(wx.EVT_CHECKLISTBOX, self.on_monitor_selected)
        #mon_list.AppendColumn("Name")
        #mon_list.AppendColumn("Status")
        for i in name_list:
            self.mon_list.Append(i)
        #mon_list.SetColumnWidth(0, self.LIST_WIDTH - self.LIST_STATUS_WIDTH)
        #mon_list.SetColumnWidth(1, wx.LIST_AUTOSIZE_USEHEADER)

        sizer.Add(self.mon_list, 1, wx.EXPAND)
        self.SetSizer(sizer)

    def on_monitor_selected(self, event):
        """Handle the event when the user changes the state of a monitor."""
        item_id = event.GetInt()
        print("Clicked monitor: {} state: {}".format(item_id, self.mon_list.IsChecked(item_id)))
        self.gui.set_monitor(item_id, self.mon_list.IsChecked(item_id))<|MERGE_RESOLUTION|>--- conflicted
+++ resolved
@@ -534,8 +534,6 @@
         text = "".join(["New text box value: ", text_box_value])
         self.canvas.render(text)
 
-<<<<<<< HEAD
-
 class CustomListCtrl(wx.CheckListBox, listmix.ListCtrlAutoWidthMixin):
     """Docstring for CustomListCtrl. """
 
@@ -544,9 +542,6 @@
         """ TODO. """
         wx.ListCtrl.__init__(self, parent, ID, pos, size, style)
         listmix.ListCtrlAutoWidthMixin.__init__(self)
-
-=======
->>>>>>> 265a813c
 
 class CustomTab(wx.Panel):
     """Configure the tabs added in the notebook.
