"""Implement the graphical user interface for the Logic Simulator.

Used in the Logic Simulator project to enable the user to run the simulation
or adjust the network properties.

Classes:
--------
MyGLCanvas - handles all canvas drawing operations.
Gui - configures the main window and all the widgets.
"""
import os
import wx
import wx.glcanvas as wxcanvas
import wx.dataview as dv
import wx.lib.mixins.listctrl as listmix
from OpenGL import GL, GLUT

from names import Names
from devices import Devices
from network import Network
from monitors import Monitors
from scanner import Scanner
from parse import Parser

from contextlib import redirect_stdout
import io


class MyGLCanvas(wxcanvas.GLCanvas):
    """Handle all drawing operations.

    This class contains functions for drawing onto the canvas. It
    also contains handlers for events relating to the canvas.

    Parameters
    ----------
    parent: parent window.

    Public methods
    --------------
    init_gl(self): Configures the OpenGL context.

    render(self, text): Handles all drawing operations.

    on_paint(self, event): Handles the paint event.

    on_size(self, event): Handles the canvas resize event.

    on_mouse(self, event): Handles mouse events.

    render_text(self, text, x_pos, y_pos): Handles text drawing
                                           operations.
    """

    def __init__(self, parent):
        """Initialise canvas properties and useful variables."""
        super().__init__(parent, -1,
                         attribList=[wxcanvas.WX_GL_RGBA,
                                     wxcanvas.WX_GL_DOUBLEBUFFER,
                                     wxcanvas.WX_GL_DEPTH_SIZE, 16, 0])
        GLUT.glutInit()
        self.init = False
        self.context = wxcanvas.GLContext(self)

        # Bind events to the canvas
        self.Bind(wx.EVT_PAINT, self.on_paint)
        self.Bind(wx.EVT_SIZE, self.on_size)
        self.Bind(wx.EVT_MOUSE_EVENTS, self.on_mouse)

        self.parent = parent

        # Text rendering settings
        self.font = GLUT.GLUT_BITMAP_9_BY_15
        self.character_width = 9
        self.character_height = 15

        # Canvas rendering settings
        self.border_left = 10 # constant
        self.border_right = 400
        self.border_top = 200
        self.border_bottom = 0 # constant

        self.margin_left = 100 # margin for placement of monitor name
        self.margin_bottom = 30
        self.cycle_width = 20
        self.trace_height = 30
        self.monitor_spacing = 40 # spacing between different monitor_signals
        self.ruler_height = 1.3 * self.character_height

        # Initialise variables for panning
        self.pan_x = 0
        self.pan_y = 0
        self.last_mouse_x = 0  # previous mouse x position
        self.last_mouse_y = 0  # previous mouse y position

        # Initialise variables for zooming
        self.zoom_lower = 0.8
        self.zoom_upper = 5
        # self.zoom = 1
        self.update_zoom_lower_bound()
        self.zoom = self.zoom_lower


    def init_gl(self):
        """Configure and initialise the OpenGL context."""
        size = self.GetClientSize()
        self.SetCurrent(self.context)
        GL.glDrawBuffer(GL.GL_BACK)
        GL.glClearColor(1.0, 1.0, 1.0, 0.0)
        GL.glViewport(0, 0, size.width, size.height)
        GL.glMatrixMode(GL.GL_PROJECTION)
        GL.glLoadIdentity()
        GL.glOrtho(0, size.width, 0, size.height, -1, 1)
        GL.glMatrixMode(GL.GL_MODELVIEW)
        GL.glLoadIdentity()
        GL.glTranslated(self.pan_x, self.pan_y, 0.0)
        GL.glScaled(self.zoom, self.zoom, self.zoom)

    def render(self, text):
        """Handle all drawing operations."""
        self.update_zoom_lower_bound()
        self.bound_zooming()
        self.update_borders()
        self.bound_panning()

        self.SetCurrent(self.context)
        if not self.init:
            # Configure the viewport, modelview and projection matrices
            self.init_gl()
            self.init = True

        # Clear everything
        GL.glClear(GL.GL_COLOR_BUFFER_BIT)

        # Draw specified text at position (10, 10)
        self.render_text(text, 10, 10)

        self.render_grid()

        # Set the left margin in the canvas
        if self.parent.monitors.get_margin() is not None:
            self.margin_left = (self.parent.monitors.get_margin()*self.character_width + 10)

        # Render signal traces starting from the top of the canvas
        num_monitors = len(self.parent.monitors.monitors_dictionary)
        if num_monitors > 0:
            y_pos = self.border_bottom + self.margin_bottom + (num_monitors - 1) * self.monitor_spacing

            for device_id, output_id in self.parent.monitors.monitors_dictionary:
                self.render_monitor(device_id, output_id, y_pos, y_pos + self.trace_height)
                y_pos -= self.monitor_spacing


        # Draw ruler components
        self.render_ruler_background()
        self.render_cycle_numbers()
        self.render_grid(render_only_on_ruler = True)

        # We have been drawing to the back buffer, flush the graphics pipeline
        # and swap the back buffer to the front
        GL.glFlush()
        self.SwapBuffers()

    def on_paint(self, event):
        """Handle the paint event."""
        self.SetCurrent(self.context)
        if not self.init:
            # Configure the viewport, modelview and projection matrices
            self.init_gl()
            self.init = True

        size = self.GetClientSize()
        text = "".join(["Canvas redrawn on paint event, size is ",
                        str(size.width), ", ", str(size.height)])
        self.render(text)

    def on_size(self, event):
        """Handle the canvas resize event."""
        # Forces reconfiguration of the viewport, modelview and projection
        # matrices on the next paint event
        self.init = False
        self.update_zoom_lower_bound()
        self.zoom = self.zoom_lower

    def on_mouse(self, event):
        """Handle mouse events."""
        text = ""
        if event.ButtonDown():
            self.last_mouse_x = event.GetX()
            self.last_mouse_y = event.GetY()
            text = "".join(["Mouse button pressed at: ", str(event.GetX()),
                            ", ", str(event.GetY())])
        if event.ButtonUp():
            text = "".join(["Mouse button released at: ", str(event.GetX()),
                            ", ", str(event.GetY())])
        if event.Leaving():
            text = "".join(["Mouse left canvas at: ", str(event.GetX()),
                            ", ", str(event.GetY())])
        if event.Dragging():
            self.pan_x += event.GetX() - self.last_mouse_x
            self.pan_y -= event.GetY() - self.last_mouse_y
            self.last_mouse_x = event.GetX()
            self.last_mouse_y = event.GetY()
            self.init = False
            text = "".join(["Mouse dragged to: ", str(event.GetX()),
                            ", ", str(event.GetY()), ". Pan is now: ",
                            str(self.pan_x), ", ", str(self.pan_y)])
        if event.GetWheelRotation() < 0:
            self.zoom *= (1.0 + (
                event.GetWheelRotation() / (20 * event.GetWheelDelta())))
            self.init = False
            text = "".join(["Negative mouse wheel rotation. Zoom is now: ",
                            str(self.zoom)])
        if event.GetWheelRotation() > 0:
            self.zoom /= (1.0 - (
                event.GetWheelRotation() / (20 * event.GetWheelDelta())))
            self.init = False
            text = "".join(["Positive mouse wheel rotation. Zoom is now: ",
                            str(self.zoom)])
        if text:
            self.render(text)
        else:
            self.Refresh()  # triggers the paint event

    def bound_panning(self):
        """Bound pan variables with respect to the signal traces."""
        size = self.GetClientSize()
        allowable_pan_right = -(self.border_right - size.width/self.zoom)
        allowable_pan_left = self.border_left
        allowable_pan_bottom = self.border_bottom
        allowable_pan_top = -(self.border_top - size.height/self.zoom)
        # print("bottom: {}, top: {}".format(allowable_pan_bottom, allowable_pan_top)) # TODO remove
        # print("left: {}, right: {}".format(allowable_pan_left, allowable_pan_right)) # TODO remove

        # if allowable_pan_right < 0: # if true, some part of the signal traces is hidden (x dir)
        #     if self.pan_x < allowable_pan_right: # fix
        #         self.pan_x = allowable_pan_right
        # else:
        #     if self.pan_x < 0:
        #         self.pan_x = 0
        if self.pan_x > allowable_pan_left:
            self.pan_x = allowable_pan_left

        # if allowable_pan_top < 0: # if true, some monitors are hidden (y dir)
        #     if self.pan_y < allowable_pan_top: # fix
        #         self.pan_y = allowable_pan_top
        # else:
        #     if self.pan_y < 0:
        #         self.pan_y = 0
        if self.pan_y > allowable_pan_bottom:
            self.pan_y = allowable_pan_bottom

    def bound_zooming(self):
        """Bound zoom."""
        if self.zoom > self.zoom_upper:
            self.zoom = self.zoom_upper
        elif self.zoom < self.zoom_lower:
            self.zoom = self.zoom_lower

    def update_zoom_lower_bound(self):
        """Adjust zoom lower bound when the canvas is resized or the number of
        monitors changes."""
        size = self.GetClientSize()

        # Allow a max number of 9 monitors to be displayed at once
        num_monitors = min(9, len(self.parent.monitors.monitors_dictionary))

        # Adjust zoom bounds depending on number of monitors
        visible_objects_height = self.margin_bottom + num_monitors * self.monitor_spacing + self.ruler_height
        self.zoom_lower = min(size.height/(visible_objects_height), self.zoom_upper)

    def update_borders(self):
        """Update the borders of the canvas depending on the number of monitors
        and the number of cycles to be simulated."""
        num_monitors = len(self.parent.monitors.monitors_dictionary)
        # self.border_top depends only on the number of monitors
        self.border_top = self.border_bottom + self.margin_bottom + num_monitors * self.monitor_spacing + self.ruler_height/self.zoom
        if self.border_top <= self.border_bottom: # TODO remove error raising here
            raise ValueError("border_top must be larger than border_bottom")
        # self.border_right depends only on the number of cycles to be simulated
        self.border_right = (self.border_left + self.margin_left)/self.zoom + self.parent.cycles_completed * self.cycle_width
        if self.border_right <= self.border_left: # TODO remove error raising here
            #raise ValueError("border_right must be larger than border_left")
            pass

        print("border_right: {}".format(self.border_right)) # TODO remove


    def render_text(self, text, x_pos, y_pos):
        """Handle text drawing operations."""
        GL.glColor3f(0.0, 0.0, 0.0)  # text is black
        GL.glRasterPos2f(x_pos, y_pos)

        for character in text:
            if character == '\n':
                y_pos = y_pos - 20
                GL.glRasterPos2f(x_pos, y_pos)
            else:
                GLUT.glutBitmapCharacter(self.font, ord(character))

    def render_monitor(self, device_id, output_id, y_min, y_max):
        """Handle monitor name and signal trace drawing for a single monitor."""
        monitor_name = self.parent.devices.get_signal_name(device_id, output_id)
        signal_list = self.parent.monitors.monitors_dictionary[(device_id, output_id)]

        # Draw monitor name
        text_x_pos = self.border_left/self.zoom
        text_y_pos = (y_min + y_max)/2 - self.character_height/(2*self.zoom)
        self.render_text(monitor_name, text_x_pos, text_y_pos)

        # Draw signal trace
        x_pos = (self.border_left + self.margin_left)/self.zoom # correct for zooming
        currently_drawing = False
        GL.glColor3f(0.0, 0.0, 1.0)  # signal trace is blue
        GL.glLineWidth(1)
        for signal in signal_list:
            if signal == self.parent.devices.BLANK:
                if currently_drawing:
                    GL.glEnd()
                    currently_drawing = False
                x_pos += self.cycle_width
            else:
                if not currently_drawing:
                    GL.glBegin(GL.GL_LINE_STRIP)
                    currently_drawing = True
                if signal == self.parent.devices.HIGH:
                    y = y_max
                if signal == self.parent.devices.LOW:
                    y = y_min
                if signal == self.parent.devices.RISING:
                    y = y_max
                if signal == self.parent.devices.FALLING:
                    y = y_min
                GL.glVertex2f(x_pos, y)
                x_pos += self.cycle_width
                GL.glVertex2f(x_pos, y)

        print("final location of trace: {}".format(x_pos)) # TODO remove
        if currently_drawing:
            GL.glEnd()
            currently_drawing = False

    def render_line(self, start_point, end_point):
        """Render a straight line on the canvas, with the given end points."""
        if not (isinstance(start_point, tuple) and isinstance(end_point, tuple)):
            raise TypeError("start_point and end_point arguments must be of Type tuple")
        if (len(start_point) != 2  or len(end_point) != 2):
            raise ValueError("start_point and end_point arguments must be tuples of length 2")
        GL.glColor3f(0.9, 0.9, 0.9) # light grey color
        GL.glLineWidth(1)
        GL.glBegin(GL.GL_LINE_STRIP)
        GL.glVertex2f(start_point[0], start_point[1])
        GL.glVertex2f(end_point[0], end_point[1])
        GL.glEnd()

    def render_cycle_numbers(self):
        """Handle cycle numbers drawing on the top of the canvas (ruler)."""
        if self.parent.cycles_completed == 0:
            return

        size = self.GetClientSize()
        for cycle in range(self.parent.cycles_completed):
            # count number of digits in number
            num_digits = len(str(cycle + 1))
            # print cycle number
            text_x_pos = (self.border_left + self.margin_left - 0.5 * num_digits * self.character_width)/self.zoom + (cycle + 0.5) * self.cycle_width
            text_y_pos = (size.height - self.pan_y - self.character_height)/self.zoom
            self.render_text(str(cycle + 1), text_x_pos, text_y_pos)

    def render_ruler_background(self):
        """Draw a background for the ruler."""
        size = self.GetClientSize()
        ruler_color = [200/255, 230/255, 255/255]
        #Make sure our transformations don't affect any other transformations in other code
        GL.glPushMatrix()
        GL.glLoadIdentity()
        GL.glColor3fv(ruler_color)
        GL.glBegin(GL.GL_QUADS)
        GL.glVertex2f(0.0, size.height)
        GL.glVertex2f(0.0, size.height - self.ruler_height)
        GL.glVertex2f(size.width, size.height - self.ruler_height)
        GL.glVertex2f(size.width, size.height)
        GL.glEnd()
        GL.glPopMatrix()

    def render_grid(self, render_only_on_ruler = False):
        """Draw a grid for separating the different cycles in the traces."""
        if self.parent.cycles_completed == 0:
            return

        size = self.GetClientSize()
        line_y_pos_end = self.border_bottom + (- self.pan_y + size.height)/self.zoom

        # render either only on the ruler or on the whole the canvas
        if render_only_on_ruler:
            line_y_pos_start = line_y_pos_end - self.ruler_height/self.zoom
        else:
            line_y_pos_start = self.border_bottom - self.pan_y/self.zoom

        line_x_pos = (self.border_left + self.margin_left)/self.zoom
        self.render_line((line_x_pos, line_y_pos_start),(line_x_pos, line_y_pos_end))
        for cycle in range(self.parent.cycles_completed):
            line_x_pos += self.cycle_width
            self.render_line((line_x_pos, line_y_pos_start),(line_x_pos, line_y_pos_end))

    def recenter_canvas(self):
        """Restore canvas to its default pan position and zoom state."""
        self.pan_x = self.border_left
        self.pan_y = self.border_bottom
        self.zoom = self.zoom_lower
        self.init = False
        self.render("Recenter canvas")

    def restore_canvas_on_open(self):
        """Restore the state of the canvas when a new circuit definition file
        is loaded using the gui method on_open().

        restore_canvas_on_open() should be called whenever the gui method
        on_open() is called."""
        self.init = False
        self.update_zoom_lower_bound()
        self.zoom = self.zoom_lower

class Gui(wx.Frame):
    """Configure the main window and all the widgets.

    This class provides a graphical user interface for the Logic Simulator and
    enables the user to change the circuit properties and run simulations.

    Parameters
    ----------
    title: title of the window.

    Public methods
    --------------
    on_menu(self, event): Event handler for the file menu.

    on_spin(self, event): Event handler for when the user changes the spin
                           control value.

    on_run_button(self, event): Event handler for when the user clicks the run
                                button.

    on_text_box(self, event): Event handler for when the user enters text.
    """

    def __init__(self, title):
        """Initialise widgets and layout."""
        super().__init__(parent=None, title=title, size=(800, 600))
        self.names = Names()
        self.devices = Devices(self.names)
        self.network = Network(self.names, self.devices)
        self.monitors = Monitors(self.names, self.devices, self.network)

        # Change window backround color and style
        #self.SetBackgroundColour(wx.Colour(9, 60, 142))

        # Add IDs for menu and toolbar items
        self.ID_OPEN = 1001;
        self.ID_CENTER = 1002;
        self.ID_RUN = 1003;
        self.ID_CONTINUE = 1004;
        self.ID_CYCLES_CTRL = 1005;
        self.ID_HELP = 1006;
        self.ID_CLEAR = 1007;

        # Configure the file menu
        fileMenu = wx.Menu()
        viewMenu = wx.Menu()
        runMenu = wx.Menu()
        helpMenu = wx.Menu()
        menuBar = wx.MenuBar()
        fileMenu.Append(self.ID_OPEN, "&Open\tCtrl+O") # This is how to associate a shortcut
        fileMenu.Append(wx.ID_EXIT, "&Exit")
        viewMenu.Append(self.ID_CENTER, "&Center\tCtrl+E")
        viewMenu.Append(self.ID_CLEAR, "&Clea Activity Log\tCtrl+L")
        runMenu.Append(self.ID_RUN, "&Run\tCtrl+R") # This is how to associate a shortcut
        runMenu.Append(self.ID_CONTINUE, "&Continue\tCtrl+Shift+C") # This is how to associate a shortcut
        helpMenu.Append(self.ID_HELP, "&Help\tCtrl+H")
        helpMenu.Append(wx.ID_ABOUT, "&About")
        menuBar.Append(fileMenu, "&File")
        menuBar.Append(viewMenu, "&View")
        menuBar.Append(runMenu, "&Simulation")
        menuBar.Append(helpMenu, "&Help")
        self.SetMenuBar(menuBar)

        # Configure toolbar
        toolBar = self.CreateToolBar()
        openIcon = wx.ArtProvider.GetBitmap(wx.ART_FILE_OPEN, wx.ART_TOOLBAR)
        centerIcon = wx.ArtProvider.GetBitmap(wx.ART_FIND, wx.ART_TOOLBAR)
        runIcon = wx.Bitmap("res/run.png")
        continueIcon = wx.Bitmap("res/continue.png")
        infoIcon = wx.Bitmap("res/info.png")
        #TODO Change names icons and event handling of tools
        #TODO Create matching options in the fileMenu and associate them
        #with shortcuts
        self.spin = wx.SpinCtrl(toolBar, value='10')
        toolBar.AddTool(self.ID_HELP, "Tool1", infoIcon)
        toolBar.AddSeparator()
        toolBar.AddTool(self.ID_OPEN, "Tool2", openIcon)
        toolBar.AddSeparator()
        toolBar.AddTool(self.ID_CENTER, "Tool3", centerIcon)
        toolBar.AddSeparator()
        toolBar.AddTool(self.ID_RUN, "Tool4", runIcon)
        toolBar.AddTool(self.ID_CONTINUE, "Tool5", continueIcon)
        toolBar.AddControl(self.spin, "SpinCtrl")
        self.SetToolBar(toolBar)

        # Canvas for drawing signals
        self.canvas = MyGLCanvas(self)
        self.cycles_completed = 0  # number of simulation cycles completed

        # Configure the widgets
        self.activity_log = wx.TextCtrl(self, wx.ID_ANY, "Ready. Please load a file.",
                                    style=wx.TE_MULTILINE | wx.TE_READONLY)

        # Bind events to widgets
        self.Bind(wx.EVT_MENU, self.on_menu)

        # Configure sizers for layout
        main_sizer = wx.BoxSizer(wx.HORIZONTAL)
        right_sizer = wx.BoxSizer(wx.VERTICAL)
        left_sizer = wx.BoxSizer(wx.VERTICAL)

        left_sizer.Add(self.canvas, 3, wx.EXPAND | wx.ALL, 5)
        left_sizer.Add(wx.StaticText(self, label="Activity Log"), 0.2, wx.EXPAND | wx.ALL, 5)
        left_sizer.Add(self.activity_log, 1, wx.EXPAND | wx.ALL, 5)

        #right_sizer.Add(self.spin, 0, wx.ALL, 5)
        right_sizer = self.make_right_sizer()

        main_sizer.Add(left_sizer, 5, wx.EXPAND | wx.ALL, 5)
        main_sizer.Add(right_sizer, 0, wx.EXPAND | wx.ALL, 5)

        self.SetSizeHints(1200, 800)
        self.SetSizer(main_sizer)

    #Sizer helper functions
    def make_right_sizer(self):
        """Helper function that creates the right sizer"""
        right_sizer = wx.BoxSizer(wx.VERTICAL)

        # Create the notebook to hold tabs
        nb = wx.Notebook(self, size=(200, -1))

        # Create the tabs
        self.monitor_tab = CustomTab(nb)
        self.switch_tab = CustomTab(nb)
        self.monitor_tab.set_on_item_selected_listener(self.set_monitor)
        self.switch_tab.set_on_item_selected_listener(self.set_switch)

        nb.AddPage(self.monitor_tab, "Monitors")
        nb.AddPage(self.switch_tab, "Switches")

        right_sizer.Add(nb, 1, wx.EXPAND | wx.ALL, 5)
        return right_sizer

    def printer(self, sig):
        lst = [(self.devices.HIGH, 'HIGH'),
               (self.devices.LOW, 'LOW'),
               (self.devices.RISING, 'RISING'),
               (self.devices.FALLING, 'FALLING'),
               (self.devices.BLANK, 'BLANK')]
        for (val, txt) in lst:
            if val == sig:
                return txt
        return 'NONE'

    def update_tabs(self):
        """Update the tabs with new values."""

        # Get monitor names
        [mons, non_mons] = self.monitors.get_signal_names()

        # Get switch names
        switch_ids = self.devices.find_devices(self.devices.SWITCH)
        switch_names = [self.names.get_name_string(sw_id) for sw_id in switch_ids]
        switch_signals = [self.devices.get_device(sw_id).switch_state for sw_id in switch_ids]
        switch_states = [True if sig in [self.devices.HIGH, self.devices.RISING] else False
                         for sig in switch_signals]
        self.log_message([self.printer(sw) for sw in switch_signals])
        self.log_message(switch_ids)

        # Reset tab elements
        self.monitor_tab.clear()
        self.monitor_tab.append(list(zip(mons, [True for i in mons])))
        self.monitor_tab.append(list(zip(non_mons, [False for i in non_mons])))
        self.switch_tab.clear()
        self.switch_tab.append(list(zip(switch_names, switch_states)))

    def set_monitor(self, monitor_id, is_active):
        """Activate or deactivate a monitor.

        Parameters
        ----------
        monitor_id: The id of the monitor to change state
        is_active: The state of the monitor; True to activate
                   and False to deactivate
        """
<<<<<<< HEAD
        # Split the monitor to device name and port name if it exists
        splt = monitor_name.split('.')
        if len(splt) == 1:
            # No port given
            device_id = self.names.query(splt[0])
            port_id = None
        elif len(splt) == 2:
            # Port given
            device_id = self.names.query(splt[0])
            port_id = self.names.query(splt[1])
        else:
            # TODO: Print error
            pass

        if device_id is None:
            # TODO: Reformat error text for consistency with parser
            self.log_message("Error: Monitor {} not found.".format(monitor_name))
            return
        # Add/remove monitor
        if is_active:
            action = 'activated'
            monitor_error = self.monitors.make_monitor(device_id, port_id,
                                                        self.cycles_completed)
            if monitor_error == self.monitors.NO_ERROR:
                self.log_message("Monitor {} was {}.".format(monitor_name, action))
            else:
                #TODO: Print error
                return
        else:
            action = 'deactivated'
            if self.monitors.remove_monitor(device_id, port_id):
                self.log_message("Monitor {} was {}.".format(monitor_name, action))
            else:
                #TODO: Print error
                return
        self.canvas.restore_canvas_on_open()
        self.canvas.render('Monitor changed')
=======
        self.log_message("Clicked monitor: {} state: {}".format(monitor_id, is_active))
>>>>>>> 90d3be56

    def set_switch(self, switch_id, is_on):
        """Turn a swtich on and off.

        Parameters
        ----------
        switch_id: The id of the switch to change output
        is_on: The state of the monitor; True to turn on
               and False to turn off

        """
<<<<<<< HEAD
        # Get the switch id
        switch_id = self.names.query(switch_name)

        if switch_id is None:
            # TODO: Reformat error text for consistency with parser
            self.log_message("Error: Monitor {} not found.".format(monitor_name))
            return
        # Turn on/off the switch
        if is_on:
            switch_state = 1
            state_text = 'ON'
        else:
            switch_state = 0
            state_text = 'OFF'
        if self.devices.set_switch(switch_id, switch_state):
            self.log_message("Switch {} was switched {}".format(switch_name, state_text))
        else:
            #TODO: Print error
            return
=======
        self.log_message("Switch")
>>>>>>> 90d3be56

 
    def clear_log(self):
        """Clear the error log."""
        self.activity_log.Clear()

    def log_message(self, text):
        """Add message to the error log."""
        self.activity_log.AppendText("\n" + str(text))
        self.activity_log.ShowPosition(self.activity_log.GetLastPosition())

    def run_parser(self, file_path):
        #clear all at the begging
        self.cycles_completed = 0
        self.names = Names()
        self.devices = Devices(self.names)
        self.network = Network(self.names, self.devices)
        self.monitors = Monitors(self.names, self.devices, self.network)
        self.scanner = Scanner(file_path, self.names)
        self.parser = Parser(self.names, self.devices, self.network,
                             self.monitors, self.scanner)
        captured_stdout = io.StringIO()
        with redirect_stdout(captured_stdout):
            if self.parser.parse_network():
                self.log_message("Succesfully parsed network.")
            else:
                self.log_message("Failed to parse network.")
                self.log_message(captured_stdout.getvalue())

    def on_open(self):
        text = "Open file dialog."
        openFileDialog = wx.FileDialog(self, "Open", wildcard="Circuit Definition files (*.txt;*.lcdf)|*.txt;*.lcdf",
                                       style=wx.FD_OPEN | wx.FD_FILE_MUST_EXIST | wx.FD_CHANGE_DIR)
        res = openFileDialog.ShowModal()
        if res == wx.ID_OK: # user selected a file
            file_path = openFileDialog.GetPath()
            self.log_message("File opened: {}".format(file_path))
            self.run_parser(file_path)
            self.canvas.restore_canvas_on_open()
            self.update_tabs()


    def run_network(self, cycles):
        """Run the network for the specified number of simulation cycles.

        Return True if successful.
        """
        for _ in range(cycles):
            if self.network.execute_network():
                self.monitors.record_signals()
            else:
                self.log_message("Error! Network oscillating.")
                return False
        return True

    def run_command(self):
        """Run the simulation from scratch."""
        self.cycles_completed = 0
        cycles = self.spin.GetValue() #this must get input from other box

        if cycles is not None:  # if the number of cycles provided is valid
            self.monitors.reset_monitors()
            self.log_message("".join(["Running for ", str(cycles),
                                      " cycles."]))
            self.devices.cold_startup()
            if self.run_network(cycles):
                self.cycles_completed += cycles

    def on_run(self):
        self.run_command()
        self.canvas.render("RUN")

    def continue_command(self):
        """Continue a previously run simulation."""
        cycles = self.spin.GetValue()
        if cycles is not None:  # if the number of cycles provided is valid
            if self.cycles_completed == 0:
                self.log_message("Error! Nothing to continue. Run first.")
            elif self.run_network(cycles):
                self.cycles_completed += cycles
                self.log_message(" ".join(["Continuing for", str(cycles),
                        "cycles.", "Total:", str(self.cycles_completed)]))

    def on_continue(self):
        self.continue_command()
        self.canvas.render("Continue")

    def on_center(self):
        """Centers the canvas to its default state of zoom and panning."""
        self.log_message("Center canvas.")
        self.canvas.recenter_canvas()

    def on_help(self):
        """Shows a help window with user instructions."""
        help_title = "Help - Program controls "
        help_content = '''
        Shortcuts: \n
        Ctrl + O: Open file
        Ctrl + H: Help
        Ctrl + R: Run
        Ctrl + C: Continue

        User Instructions:\n
        Use the Open file button to select the desired circuit defnition file.
        If the file contains no errors the activity log at the bottom of the window
        will read "Succesfully parsed network". If there are errors, the error log
        will read "Failed to parse network".

        If the network was parsed correctly it can be ran. Use the plus and minus on the
        cycle selector to select the desired number of cycles for the simulation or
        tyep in th desired number. Press the Run button to run the simulator for the number
        of cycles selected and display the waveforms at the current monitor points (from a
        cold-startup of the circuit). Press the Continue button to run the simulator
        for an additional number of cycles as selected in the cycle selector and
        display the waveforms at the current monitor points.

        The canvas can be restored to its default state of position and zoomby
        selecting the center button.

        Different monitor points can be setted and zapped by first selecting the
        Monitors tab on the right panel, and then selecting the desired monitor
        point from the list.

        Switches can be operated by first selecting the Switches tab on the right
        panel, and then selecting the desired switches.
        '''
        wx.MessageBox(help_content,
                      help_title, wx.ICON_INFORMATION | wx.OK)

    def on_menu(self, event):
        """Handle the event when the user selects a menu item."""
        Id = event.GetId()
        if Id == wx.ID_EXIT:
            self.Close(True)
        elif Id == wx.ID_ABOUT:
            wx.MessageBox("Logic Simulator\nCreated by Psylinders\n2019",
                          "About Logsim", wx.ICON_INFORMATION | wx.OK)
        elif Id == self.ID_OPEN: # file dialog
            self.on_open()
        elif Id == self.ID_RUN: # run button
            self.on_run()
        elif Id == self.ID_CONTINUE: #continue button
            self.on_continue()
        elif Id == self.ID_CENTER: # center button
            self.on_center()
        elif Id == self.ID_HELP: # help button
            self.on_help()
        elif Id == self.ID_CLEAR: # help button
            self.clear_log()

    def on_text_box(self, event):
        """Handle the event when the user enters text."""
        text_box_value = self.text_box.GetValue()
        text = "".join(["New text box value: ", text_box_value])
        self.canvas.render(text)


class CustomTab(wx.Panel):
    """Configure the tabs added in the notebook.

    This class provides a generalised method to create tabs with list,
    to aid the creation of the Switch tab and the Monitors tab.

    Parameters
    ----------
    parent: parent of the panel.

    Public methods
    --------------

    TODO
    """

    def __init__(self, parent):
        """Attach parent to panel and create the list control widget."""
        wx.Panel.__init__(self, parent)
        sizer = wx.BoxSizer(wx.VERTICAL)

        #Constants
        self.LIST_WIDTH = 165
        self.LIST_STATUS_WIDTH = 90
        self.TEXT_COLUMN = 0
        self.TOGGLE_COLUMN = 1

        self.gui = parent.GetParent()

        #Create Listener
        self.on_item_selected_listener = None

        #Create ListCtrl
        self.item_list = dv.DataViewListCtrl(self, style=wx.dataview.DV_ROW_LINES)
        self.item_list.AppendIconTextColumn('Names', width=140, flags = 0)
        self.item_list.AppendToggleColumn('Status', width=60, align=wx.ALIGN_CENTER, flags = 0)
        self.item_list.Bind(dv.EVT_DATAVIEW_ITEM_VALUE_CHANGED, self.on_item_selected)

        sizer.Add(self.item_list, 1, wx.EXPAND)
        self.SetSizer(sizer)

    def set_on_item_selected_listener(self, listener):
        """Set the listener when an item state is changed."""
        self.on_item_selected_listener = listener

    def on_item_selected(self, event):
        """Handle the event when the user changes the state of a monitor."""
        if self.on_item_selected_listener is None:
            return
        row = self.item_list.ItemToRow(event.GetItem())
        name = self.item_list.GetValue(row, self.TEXT_COLUMN).GetText()
        state = self.item_list.GetToggleValue(row, self.TOGGLE_COLUMN)
        #self.gui.set_monitor(name, state)
        self.on_item_selected_listener(name, state)

    def clear(self):
        """Clears the items in the list."""
        self.item_list.DeleteAllItems()

    def append(self, name_list):
        #ic = wx.Icon(wx.Bitmap(16, 16))
        CURRENT_PATH = os.path.dirname(os.path.abspath(__file__))
        ic = wx.Icon(CURRENT_PATH + '/res/empty_circle_w1.png')
        for cnt in range(len(name_list)):
            i, val = name_list[cnt]
            it = dv.DataViewIconText(" " + i, ic)
            self.item_list.AppendItem([it, val])<|MERGE_RESOLUTION|>--- conflicted
+++ resolved
@@ -597,7 +597,6 @@
         is_active: The state of the monitor; True to activate
                    and False to deactivate
         """
-<<<<<<< HEAD
         # Split the monitor to device name and port name if it exists
         splt = monitor_name.split('.')
         if len(splt) == 1:
@@ -635,9 +634,6 @@
                 return
         self.canvas.restore_canvas_on_open()
         self.canvas.render('Monitor changed')
-=======
-        self.log_message("Clicked monitor: {} state: {}".format(monitor_id, is_active))
->>>>>>> 90d3be56
 
     def set_switch(self, switch_id, is_on):
         """Turn a swtich on and off.
@@ -649,7 +645,6 @@
                and False to turn off
 
         """
-<<<<<<< HEAD
         # Get the switch id
         switch_id = self.names.query(switch_name)
 
@@ -669,10 +664,6 @@
         else:
             #TODO: Print error
             return
-=======
-        self.log_message("Switch")
->>>>>>> 90d3be56
-
  
     def clear_log(self):
         """Clear the error log."""
