--- conflicted
+++ resolved
@@ -572,25 +572,10 @@
         if Id == wx.ID_ABOUT:
             wx.MessageBox("Logic Simulator\nCreated by Mojisola Agboola\n2017",
                           "About Logsim", wx.ICON_INFORMATION | wx.OK)
-<<<<<<< HEAD
-        if Id == 1001: # file dialog
-            text = "Open file dialog."
-            openFileDialog = wx.FileDialog(self, "Open", wildcard="Circuit Definition files (*.txt;*.lcdf)|*.txt;*.lcdf",
-                                           style=wx.FD_OPEN | wx.FD_FILE_MUST_EXIST | wx.FD_CHANGE_DIR)
-            res = openFileDialog.ShowModal()
-            if res == wx.ID_OK: # user selected a file
-                file_path = openFileDialog.GetPath()
-                self.log_message("File opened: {}".format(file_path))
-        if Id == 1002: # run button
-            text = "Run button pressed."
-            # self.canvas.render(text, self.cycles_completed)
-            self.canvas.recenter_canvas()
-=======
         if Id == self.ID_OPEN: # file dialog
             self.on_open()
         if Id == self.ID_RUN: # run button
             self.on_run()
->>>>>>> e1cb9fff
 
     def on_spin(self, event):
         """Handle the event when the user changes the spin control value."""
