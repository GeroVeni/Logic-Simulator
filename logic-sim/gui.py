--- conflicted
+++ resolved
@@ -756,9 +756,6 @@
             self.locale.AddCatalog(appC.langDomain)
         else:
             self.locale = None
-<<<<<<< HEAD
-
-=======
     
     def update_texts(self):
         """Updates the text fields around the application after a change
@@ -809,7 +806,6 @@
         # Update static texts
         self.activity_log_label.SetLabel(_("Activity Log"))
             
->>>>>>> 77c1e559
     def update_tabs(self):
         """Update the tabs with new values."""
 
