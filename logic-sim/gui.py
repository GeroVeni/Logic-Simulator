--- conflicted
+++ resolved
@@ -234,17 +234,11 @@
         self.SetToolBar(self.toolBar)
 
         # State variables
-<<<<<<< HEAD
-        # set current file path
-        self.current_file_path = None
+        self.current_file_path = None # set current file path
         if self.app_config.HasEntry(u'LastPath'):
             self.current_file_path = self.app_config.Read(u'LastPath')
-        self.canvas_mode = '2d' # current display mode of canvas
-=======
-        self.current_file_path = None # set current file path
         self.parse_success = False # prevents run and continue if parse fails
         self.canvas_mode = '2d'  # current display mode of canvas
->>>>>>> a09698b3
         self.cycles_completed = 0  # number of simulation cycles completed
 
         # Canvas for drawing signals
