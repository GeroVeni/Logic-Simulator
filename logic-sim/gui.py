--- conflicted
+++ resolved
@@ -626,11 +626,6 @@
         # Add locale path and update the language
         self.locale = None
         wx.Locale.AddCatalogLookupPathPrefix('locale')
-<<<<<<< HEAD
-=======
-
-        #self.update_language(self.appConfig.Read(u"Language"))
->>>>>>> b06ff321
         sys_lang = wx.Locale.GetSystemLanguage()
         lang_name = wx.Locale.GetLanguageCanonicalName(sys_lang)
         self.update_language(lang_name[:2])
